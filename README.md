# IoT Management System

Sistema de Gestao de Recursos Compartilhados com dispositivos IoT simulados. O projeto foi reorganizado para atender aos requisitos de cadastro completo, auditoria, estatisticas e comunicacao em tempo real.

## Visao Geral

- **Backend**: FastAPI + SQLAlchemy + SQLite (rotas REST e WebSocket)
- **Frontend**: HTML/Bootstrap/JavaScript com atualizacao em tempo real
- **Simulador**: Script Python que envia status periodicos de dispositivos
- **Logs**: Auditoria estruturada `{timestamp, user, action, resourceId, result}`
- **Documentacao**: Diagramas PlantUML, relatorio tecnico e roteiro de slides

## Estrutura de Diretorios

```
backend/                 # API FastAPI
  app/
    core/                # Configuracoes
    db/                  # Base SQLAlchemy e init_db
    models/              # Modelos ORM + schemas Pydantic
    routers/             # auth, resources, devices, reservations, users, audit, realtime
    services/            # auth, reservation_service, audit, notifications
  tests/                 # Testes pytest
frontend/
  public/                # index.html, styles.css, app.js
  Dockerfile
device/
  simulator.py           # Simulador de dispositivos IoT
  requirements.txt
 data/
  iot.db                 # Banco SQLite (gerado automaticamente)
docs/
  uml/                   # Diagramas PlantUML
  report/                # Relatorio tecnico
  presentation/          # Roteiro de slides
```

## Dependencias Principais

- Python 3.11+
- FastAPI, SQLAlchemy, passlib, fpdf2
- Bootstrap 5, Chart.js (frontend)
- httpx (simulador)

## Configuracao Rapida (ambiente local)

### 1. Backend

```bash
cd backend
python -m venv .venv
source .venv/bin/activate   # Windows: .venv\Scripts\activate
pip install -r requirements.txt
set SECRET_KEY=change-me    # Windows (PowerShell)
export SECRET_KEY=change-me # Linux/macOS
uvicorn app.main:app --reload
```

- API: `http://localhost:8000`
- Documentacao Swagger: `http://localhost:8000/docs`

### 2. Frontend estatico

```bash
cd frontend/public
python -m http.server 8080
```

Acesse `http://localhost:8080`.

### 3. Simulador de dispositivos (opcional)

```bash
cd device
python -m venv .venv
source .venv/bin/activate
pip install -r requirements.txt
python simulator.py --base-url http://localhost:8000 --username admin --password admin123 --interval 30
```

### 4. Docker Compose (opcional)

```bash
docker compose up --build
```

## Credenciais de exemplo

| Usuario | Senha     | Papel         |
|---------|-----------|---------------|
| admin   | admin123  | Administrador |
| user    | user123   | Usuario comum |

## Principais Endpoints

- `POST /login`
- `GET /resources` | `POST /resources` | `PUT /resources/{id}` | `DELETE /resources/{id}`
- `POST /resources/{id}/reserve` | `POST /resources/{id}/release`
- `GET /reservations` (filtros por status, user, recurso, datas)
- `GET /reservations/stats/summary`
- `GET /reservations/export?format=csv|pdf`
- `GET /devices` | `POST /devices` | `POST /devices/report`
- `GET /users` | `POST /users` | `PUT /users/{id}/permissions`
- `GET /audit-logs`
- WebSocket: `ws://localhost:8000/ws/updates`

## Frontend (app.js)

- Exibe recursos com filtro de texto/tipo e botoes de reserva/liberacao
- Lista reservas ativas, historico filtravel e estatisticas com Chart.js
- Painel admin com CRUD de recursos, dispositivos, usuarios e auditoria
- Conexao WebSocket para atualizacoes imediatas de recursos/reservas/dispositivos

## Simulador (device/simulator.py)

- Autentica no backend e descobre dispositivos
- Threads enviam status periodico via `/devices/report`
- Bloqueios sao deixados `locked`/`unlocked` conforme status do recurso
- Parametros CLI: `--base-url`, `--username`, `--password`, `--interval`, `--insecure`

## Testes

```bash
cd backend
python -m pytest
```

> Observacao: instale `pytest` caso nao esteja presente (`pip install pytest`).

## Documentacao

- Diagramas: `docs/uml/*.puml`
- Relatorio tecnico: `docs/report/relatorio.md`
- Roteiro de slides: `docs/presentation/apresentacao.md`

## Proximos Passos Sugeridos

<<<<<<< HEAD
- Implementar agendamento futuro com interface de calendario
- Integracao com dispositivos fisicos (MQTT ou HTTP seguro)
- Pipeline CI/CD para testes e lint
- Internacionalizacao (i18n) e melhorias de acessibilidade

---

Desenvolvido como base academica para o IFBA.
=======
Este projeto está disponível sob a licença MIT.

---
>>>>>>> b1a60a91
<|MERGE_RESOLUTION|>--- conflicted
+++ resolved
@@ -131,21 +131,4 @@
 
 - Diagramas: `docs/uml/*.puml`
 - Relatorio tecnico: `docs/report/relatorio.md`
-- Roteiro de slides: `docs/presentation/apresentacao.md`
-
-## Proximos Passos Sugeridos
-
-<<<<<<< HEAD
-- Implementar agendamento futuro com interface de calendario
-- Integracao com dispositivos fisicos (MQTT ou HTTP seguro)
-- Pipeline CI/CD para testes e lint
-- Internacionalizacao (i18n) e melhorias de acessibilidade
-
----
-
-Desenvolvido como base academica para o IFBA.
-=======
-Este projeto está disponível sob a licença MIT.
-
----
->>>>>>> b1a60a91
+- Roteiro de slides: `docs/presentation/apresentacao.md`